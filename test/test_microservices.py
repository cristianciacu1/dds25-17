--- conflicted
+++ resolved
@@ -1,152 +1,3 @@
-<<<<<<< HEAD
-import unittest
-
-import utils as tu
-
-
-class TestMicroservices(unittest.TestCase):
-
-    def test_stock(self):
-        # Test /stock/item/create/<price>
-        item: dict = tu.create_item(5)
-        self.assertIn('item_id', item)
-
-        item_id: str = item['item_id']
-
-        # Test /stock/find/<item_id>
-        item: dict = tu.find_item(item_id)
-        self.assertEqual(item['price'], 5)
-        self.assertEqual(item['stock'], 0)
-
-        # Test /stock/add/<item_id>/<number>
-        add_stock_response = tu.add_stock(item_id, 50)
-        self.assertTrue(200 <= int(add_stock_response) < 300)
-
-        stock_after_add: int = tu.find_item(item_id)['stock']
-        self.assertEqual(stock_after_add, 50)
-
-        # Test /stock/subtract/<item_id>/<number>
-        over_subtract_stock_response = tu.subtract_stock(item_id, 200)
-        self.assertTrue(tu.status_code_is_failure(int(over_subtract_stock_response)))
-
-        subtract_stock_response = tu.subtract_stock(item_id, 15)
-        self.assertTrue(tu.status_code_is_success(int(subtract_stock_response)))
-
-        stock_after_subtract: int = tu.find_item(item_id)['stock']
-        self.assertEqual(stock_after_subtract, 35)
-
-    def test_payment(self):
-        # Test /payment/pay/<user_id>/<order_id>
-        user: dict = tu.create_user()
-        self.assertIn('user_id', user)
-
-        user_id: str = user['user_id']
-
-        # Test /users/credit/add/<user_id>/<amount>
-        add_credit_response = tu.add_credit_to_user(user_id, 15)
-        self.assertTrue(tu.status_code_is_success(add_credit_response))
-
-        # add item to the stock service
-        item: dict = tu.create_item(5)
-        self.assertIn('item_id', item)
-
-        item_id: str = item['item_id']
-
-        add_stock_response = tu.add_stock(item_id, 50)
-        self.assertTrue(tu.status_code_is_success(add_stock_response))
-
-        # create order in the order service and add item to the order
-        order: dict = tu.create_order(user_id)
-        self.assertIn('order_id', order)
-
-        order_id: str = order['order_id']
-
-        add_item_response = tu.add_item_to_order(order_id, item_id, 1)
-        self.assertTrue(tu.status_code_is_success(add_item_response))
-
-        add_item_response = tu.add_item_to_order(order_id, item_id, 1)
-        self.assertTrue(tu.status_code_is_success(add_item_response))
-        add_item_response = tu.add_item_to_order(order_id, item_id, 1)
-        self.assertTrue(tu.status_code_is_success(add_item_response))
-
-        payment_response = tu.payment_pay(user_id, 10)
-        self.assertTrue(tu.status_code_is_success(payment_response))
-
-        credit_after_payment: int = tu.find_user(user_id)['credit']
-        self.assertEqual(credit_after_payment, 5)
-
-    def test_order(self):
-        # Test /payment/pay/<user_id>/<order_id>
-        user: dict = tu.create_user()
-        self.assertIn('user_id', user)
-
-        user_id: str = user['user_id']
-
-        # create order in the order service and add item to the order
-        order: dict = tu.create_order(user_id)
-        self.assertIn('order_id', order)
-
-        order_id: str = order['order_id']
-
-        # add item to the stock service
-        item1: dict = tu.create_item(5)
-        self.assertIn('item_id', item1)
-        item_id1: str = item1['item_id']
-        add_stock_response = tu.add_stock(item_id1, 15)
-        self.assertTrue(tu.status_code_is_success(add_stock_response))
-
-        # add item to the stock service
-        item2: dict = tu.create_item(5)
-        self.assertIn('item_id', item2)
-        item_id2: str = item2['item_id']
-        add_stock_response = tu.add_stock(item_id2, 1)
-        self.assertTrue(tu.status_code_is_success(add_stock_response))
-
-        add_item_response = tu.add_item_to_order(order_id, item_id1, 1)
-        self.assertTrue(tu.status_code_is_success(add_item_response))
-        add_item_response = tu.add_item_to_order(order_id, item_id2, 1)
-        self.assertTrue(tu.status_code_is_success(add_item_response))
-        subtract_stock_response = tu.subtract_stock(item_id2, 1)
-        self.assertTrue(tu.status_code_is_success(subtract_stock_response))
-
-        checkout_response = tu.checkout_order(order_id).status_code
-        self.assertTrue(tu.status_code_is_failure(checkout_response))
-
-        stock_after_subtract: int = tu.find_item(item_id1)['stock']
-        self.assertEqual(stock_after_subtract, 15)
-
-        add_stock_response = tu.add_stock(item_id2, 15)
-        self.assertTrue(tu.status_code_is_success(int(add_stock_response)))
-
-        credit_after_payment: int = tu.find_user(user_id)['credit']
-        self.assertEqual(credit_after_payment, 0)
-
-        checkout_response = tu.checkout_order(order_id).status_code
-        self.assertTrue(tu.status_code_is_failure(checkout_response))
-
-        add_credit_response = tu.add_credit_to_user(user_id, 15)
-        self.assertTrue(tu.status_code_is_success(int(add_credit_response)))
-
-        credit: int = tu.find_user(user_id)['credit']
-        self.assertEqual(credit, 15)
-
-        stock: int = tu.find_item(item_id1)['stock']
-        self.assertEqual(stock, 15)
-
-        checkout_response = tu.checkout_order(order_id)
-        print(checkout_response.text)
-        self.assertTrue(tu.status_code_is_success(checkout_response.status_code))
-
-        stock_after_subtract: int = tu.find_item(item_id1)['stock']
-        self.assertEqual(stock_after_subtract, 14)
-
-        credit: int = tu.find_user(user_id)['credit']
-        self.assertEqual(credit, 5)
-
-
-if __name__ == '__main__':
-    unittest.main()
-=======
 import unittest
 
 import utils as tu
@@ -293,5 +144,4 @@
 
 
 if __name__ == "__main__":
-    unittest.main()
->>>>>>> 13bf8067
+    unittest.main()