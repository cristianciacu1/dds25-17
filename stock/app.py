import logging
import os
import atexit
import uuid

import pika
import threading
import redis
import json
import uuid

from flask import Flask, jsonify, abort, Response
import redis.exceptions

DB_ERROR_STR = "DB error"
STOCK_SERVICE_REQUESTS_QUEUE = os.environ["STOCK_SERVICE_REQUESTS_QUEUE"]
MESSAGE_TTL = int(os.environ["MESSAGE_TTL"])
DLX_EXCHANGE = os.environ["DLX_EXCHANGE"]
DEAD_LETTER_STOCK_QUEUE = os.environ["DEAD_LETTER_STOCK_QUEUE"]
STOCK_DLX_KEY = os.environ["STOCK_DLX_KEY"]
RABBITMQ_HOST = os.environ["RABBITMQ_URL"]


app = Flask("stock-service")

db: redis.Redis = redis.Redis(
    host=os.environ["REDIS_HOST"],
    port=int(os.environ["REDIS_PORT"]),
    password=os.environ["REDIS_PASSWORD"],
    db=int(os.environ["REDIS_DB"]),
)


def close_db_connection():
    db.close()

revert_stock_update_script = '''
    local log_id_to_find = ARGV[1]
    local stream_key = "stock_update_log"

    -- Step 1: Read recent entries from the stream (you can tweak the count for performance)
    local entries = redis.pcall('XRANGE', stream_key, '-', '+')
    if type(entries) == "table" and entries.err then
        return {false, "stream_read_error", entries.err}
    end

    for _, entry in ipairs(entries) do
        local entry_id = entry[1]
        local fields = entry[2]

        local found_log_id = nil
        local items = nil
        local quantities = nil

        for i = 1, #fields, 2 do
            local field_name = fields[i]
            local field_value = fields[i+1]

            if field_name == "log_id" then
                found_log_id = field_value
            elseif field_name == "items" then
                items = field_value
            elseif field_name == "quantities" then
                quantities = field_value
            end
        end

        -- Step 2: If we find the matching log_id, revert stock
        if found_log_id == log_id_to_find then
            local item_ids = {}
            for id in string.gmatch(items, "([^,]+)") do
                table.insert(item_ids, id)
            end

            local qty_list = {}
            for qty in string.gmatch(quantities, "([^,]+)") do
                table.insert(qty_list, tonumber(qty))
            end

            if #item_ids ~= #qty_list then
                return {false, "log_data_malformed", log_id_to_find}
            end

            -- Step 3: Revert the stock updates
            for i = 1, #item_ids do
                local incr_reply = redis.pcall('HINCRBY', item_ids[i], 'stock', qty_list[i])
                if type(incr_reply) == "table" and incr_reply.err then
                    return {false, "error_reverting_stock", item_ids[i], incr_reply.err}
                end
            end

            return {true, "revert_success", log_id_to_find}
        end
    end

    return {false, "log_id_not_found", log_id_to_find}
'''

check_and_update_stock_script = """
    -- Phase 1: Check if there's enough stock for all items
    for i=1, #KEYS do
        local item_id = tostring(KEYS[i])
        local quantity = tonumber(ARGV[i])

        -- Get current stock for the item
        -- Use `redis.pcall`, rather than `redis.call` since this one returns
        -- `redis.error_reply` indicating that there was a runtime error, rather than,
        -- for example, a key error.
        local current_stock = redis.pcall('HGET', item_id, 'stock')
        if not current_stock then
            return {false, "item_not_found", item_id}
        elseif type(current_stock) == "table" and current_stock.err then
            return {false, "database_error_during_check", item_id, current_stock.err}
        else
            current_stock = tonumber(current_stock)
        end

        -- Check if there's enough stock
        if current_stock < quantity then
            return {false, "not_enough_stock", item_id,
                tostring(current_stock), tostring(quantity)}
        end
    end

    -- Phase 2: If all checks passed, update stock for all items
    for i=1, #KEYS do
        local item_id = tostring(KEYS[i])
        local quantity = tonumber(ARGV[i])

        -- Update stock atomically
        local reply = redis.pcall('HINCRBY', item_id, 'stock', -quantity)
        if type(reply) == "table" and reply.err then
            return {false, "database_error_during_update", item_id, reply.err}
        end
    end

    local log_id = ARGV[#ARGV]
    local stream_key = "stock_update_log"
    redis.pcall('XADD', stream_key, 'MAXLEN', '~', 10000, '*',
        'log_id', log_id,
        'items', table.concat(KEYS, ','),
        'quantities', table.concat(ARGV, ',', 1, #KEYS)
    )

    return {true, "success"}
"""

<<<<<<< HEAD

find_log_ids_script = """
    local log_id_1 = ARGV[1]
    local log_id_2 = ARGV[2]
    local stream_key = "stock_update_log"

    local found_1 = false
    local found_2 = false

    local entries = redis.pcall('XRANGE', stream_key, '-', '+')
    if type(entries) == "table" and entries.err then
        return {false, "stream_read_error", entries.err}
    end

    for _, entry in ipairs(entries) do
        local fields = entry[2]
        for i = 1, #fields, 2 do
            local field_name = fields[i]
            local field_value = fields[i+1]

            if field_name == "log_id" then
                if field_value == log_id_1 then
                    found_1 = true
                elseif field_value == log_id_2 then
                    found_2 = true
                end
            end
        end

        -- Early exit if both are found
        if found_1 and found_2 then
            break
        end
    end

    return {
        true,
        {log_id_1, found_1},
        {log_id_2, found_2}
    }
"""

check_and_update_stock = db.register_script(check_and_update_stock_script)
revert_stock_update_script = db.register_script(revert_stock_update_script)
find_log_ids_script = db.register_script(find_log_ids_script)
=======
batch_update_stock_script = """
    for i=1, #KEYS do
        redis.pcall('HSET', tostring(i-1), 'stock', ARGV[0], 'price', ARGV[1])
    end
"""

check_and_update_stock = db.register_script(check_and_update_stock_script)
batch_update_stock = db.register_script(batch_update_stock_script)
>>>>>>> 5fb7f9a6


class RabbitMQHandler:
    def __init__(self):
        self.connection = pika.BlockingConnection(pika.URLParameters(RABBITMQ_HOST))
        
        self.channel = self.connection.channel()

        # Dead letter connection & channel
        self.dlx_connection = pika.BlockingConnection(pika.URLParameters(RABBITMQ_HOST))
        self.dlx_channel = self.dlx_connection.channel()


        # Declare queues
        self.channel.exchange_declare(DLX_EXCHANGE, "direct")
        
        self.channel.queue_declare(queue=STOCK_SERVICE_REQUESTS_QUEUE, arguments={
                "x-dead-letter-exchange": DLX_EXCHANGE, 
                "x-dead-letter-routing-key": STOCK_DLX_KEY,
                "x-message-ttl": MESSAGE_TTL * 10000
        })

        self.dlx_channel.queue_declare(DEAD_LETTER_STOCK_QUEUE)
        self.dlx_channel.queue_bind(DEAD_LETTER_STOCK_QUEUE, DLX_EXCHANGE, STOCK_DLX_KEY)

        

    def dead_callback(self, ch, method, properties, body):
        message = json.loads(body.decode())
        order_id = message["order_id"]
        log_id = message["log_id"]
        order_items_quantities = message["items"]
        order_type = message["type"]
        
        keys = list(order_items_quantities.keys())
        args = list(order_items_quantities.values()) + [str(uuid.uuid4())]
        
        if order_type == 'compensation':
            target_entry_log = message.get("target_entry_log")
            if target_entry_log:
                result = find_log_ids_script(args=[log_id, target_entry_log])
                if result[0] and not result[2][1]:
                    app.logger.debug(f"There is no target entry for the rollback and so it will be droped")
                    self.dlx_channel.basic_ack(delivery_tag=method.delivery_tag)
                    return
            else:
                result = find_log_ids_script(args=[log_id, ""])
            
            if not result[0]:
                app.logger.debug(f"And error occurred with the database")
            else:
                if not result[1][1]:
                    rollback_result = check_and_update_stock(keys, args)
                    app.logger.debug(f"Rollback reattempted: {rollback_result}")
                else:
                    app.logger.debug(f"The target entry has been already rolled back so the request will be droped")
        else:
            result = revert_stock_update_script(args=[log_id])
            app.logger.debug(f"Reverting an entry in the database: {result}")

        self.dlx_channel.basic_ack(delivery_tag=method.delivery_tag)


    def callback(self, ch, method, properties, body):
        """Callback function to process messages from RabbitMQ queue."""
        # Expected message type: {'item_id': id, 'quantity': n, ...}.
        message = json.loads(body.decode())
        order_id = message["order_id"]
        log_id = message["log_id"]
        order_items_quantities = message["items"]
        order_type = message["type"]
        if method.redelivered:
            self.channel.basic_nack(delivery_tag=method.delivery_tag, requeue=False)
            return
        ### Crash before an action happens happens
        # os._exit(1)

        ### Crash before a rollback happens
        # if order_type == "compensation":
        #     os._exit(1)
        keys = list(order_items_quantities.keys())
        args = list(order_items_quantities.values()) + [log_id]
        
        try:
            result = check_and_update_stock(keys, args)
        except redis.exceptions.ConnectionError as e:
            response_message = (
                f"For order {order_id}, there were issues with the connection to the "
                + f"database:\n{e}"
            )
            self.publish_message(
                method,
                properties,
                response_message,
                400,
                order_id,
            )
            self.channel.basic_ack(delivery_tag=method.delivery_tag)
            return
        
        status_of_result = result[0]

        if status_of_result:
            # In case there was enough stock for the entire order, then publish SUCCESS
            # message to the Order Checkout saga replies queue.
            if order_type == "action":
                ### Crash after an action has been made
                # os._exit(1)
                response_message = (
                    f"For order {order_id}, stock was successfully updated."
                )
                self.publish_message(
                    method,
                    properties,
                    response_message,
                    200,
                    order_id,
                )
            else:
                # If a rollback was performed, then log the outcome.
                # No need to publish message, since the Order Service does not expect
                # a response from the compensation function.
                app.logger.debug(
                    f"For order {order_id}, the stock was rolled back successfully."
                )
                ### Crash after a rollback has happened
                # os._exit(1)
        else:
            # Handle different error cases.
            # Decode the received message since Lua returns bytes rather
            # than the string.
            error_type = result[1].decode("utf-8")
            error_item = result[2].decode("utf-8")
            match error_type:
                case "item_not_found":
                    response_message = f"For order {order_id}, item {error_item} was "
                    +"not found in the database."
                case "database_error_during_check" | "database_error_during_update":
                    error = result[3]
                    response_message = (
                        f"Order {order_id} could not be processed since there was an "
                        + f"error with the database.\n{error}"
                    )
                case "not_enough_stock":
                    current_stock = result[3].decode("utf-8")
                    requested_quantity = result[4].decode("utf-8")
                    response_message = (
                        f"For order {order_id}, there was not enough stock for item "
                        + f"{error_item}. Available: {current_stock}, Requested: "
                        + f"{requested_quantity}."
                    )
                case _:
                    response_message = (
                        f"For order {order_id}, an unknown error occurred: {error_type}"
                    )

            # Publish message.
            self.publish_message(
                method,
                properties,
                response_message,
                400,
                order_id,
            )
        self.channel.basic_ack(delivery_tag=method.delivery_tag)

    def publish_message(
        self,
        method,
        props,
        message,
        status_code,
        order_id,
        queue=None,
        is_compensation=False,
    ):
        response = {
            "message": message,
            "status": status_code,
            "order_id": order_id,
            "type": "stock",
        }
        if not is_compensation:
            self.channel.basic_publish(
                exchange="",
                routing_key=props.reply_to,
                properties=pika.BasicProperties(correlation_id=props.correlation_id),
                body=json.dumps(response),
            )
        else:
            self.channel.basic_publish(
                exchange="",
                routing_key=queue,
                body=json.dumps(response),
            )
        app.logger.debug(message)

    def start_consuming(self):
        # self.channel.basic_qos(prefetch_count=1)
        self.channel.basic_consume(
            queue=STOCK_SERVICE_REQUESTS_QUEUE, on_message_callback=self.callback
        )
        self.channel.start_consuming()
        app.logger.debug("Started listening to stock service requests...")

    def start_dead_consuming(self):
        self.dlx_channel.basic_consume(
            queue=DEAD_LETTER_STOCK_QUEUE, on_message_callback=self.dead_callback
        )
        app.logger.debug("Started listening to dead letter queue...")
        self.dlx_channel.start_consuming()
    
    def close_connection(self):
        self.connection.close()
        self.dlx_connection.close()


def decode_redis(src):
    """Decode response from Redis. Note that this implementation is suitable only
    for values (value from the key-value pair) that are supposed to be integers.
    """
    if isinstance(src, list):
        rv = list()
        for key in src:
            rv.append(decode_redis(key))
        return rv
    elif isinstance(src, dict):
        rv = dict()
        for key in src:
            rv[key.decode()] = decode_redis(src[key])
        return rv
    elif isinstance(src, bytes):
        return int(src.decode())
    else:
        raise Exception("type not handled: " + type(src))


def get_item_from_db(item_id: str) -> dict | None:
    entry = decode_redis(db.hgetall(item_id))
    app.logger.debug(entry)
    if not entry:
        abort(400, f"Item {item_id} not found.")
    return entry


# Create a single instance of RabbitMQHandler
rabbitmq_handler = RabbitMQHandler()


# Run consumer in a separate thread
def start_consumer():
    rabbitmq_handler.start_consuming()

def start_dead_consumer():
    rabbitmq_handler.start_dead_consuming()


# Start RabbitMQ Consumer in a separate thread.
consumer_thread = threading.Thread(target=start_consumer, daemon=True)
dlq_consumer_thread = threading.Thread(target=start_dead_consumer, daemon=True)

consumer_thread.start()
dlq_consumer_thread.start()


@app.post("/item/create/<price>")
def create_item(price: int):
    key = str(uuid.uuid4())
    app.logger.debug(f"Item: {key} created")
    try:
        db.hset(key, mapping={"stock": 0, "price": int(price)})
    except redis.exceptions.RedisError:
        return abort(400, DB_ERROR_STR)
    return jsonify({"item_id": key})


@app.post("/batch_init/<n>/<starting_stock>/<item_price>")
def batch_init_users(n: int, starting_stock: int, item_price: int):
    n = int(n)
    starting_stock = int(starting_stock)
    item_price = int(item_price)
    batch_update_stock([i for i in range(n)], [starting_stock, item_price])
    return jsonify({"msg": "Batch init for stock successful"})


@app.get("/find/<item_id>")
def find_item(item_id: str):
    app.logger.debug(f"Item {item_id} is searched.")
    item_entry = get_item_from_db(item_id)
    return jsonify(item_entry)


@app.post("/add/<item_id>/<amount>")
def add_stock(item_id: str, amount: int):
    item_entry = get_item_from_db(item_id)
    # update stock, serialize and update database
    new_stock = int(item_entry["stock"]) + int(amount)
    try:
        db.hset(item_id, mapping={"stock": new_stock, "price": item_entry["price"]})
    except redis.exceptions.RedisError:
        return abort(400, DB_ERROR_STR)
    return Response(
        f"Item: {item_id} stock updated to: {item_entry['stock']}", status=200
    )


@app.post("/subtract/<item_id>/<amount>")
def remove_stock(item_id: str, amount: int):
    item_entry = get_item_from_db(item_id)
    # update stock, serialize and update database
    new_value = item_entry["stock"] - int(amount)
    app.logger.debug(f"Item: {item_id} stock updated to: {new_value}")
    if new_value < 0:
        abort(400, f"Item: {item_id} stock cannot get reduced below zero!")
    try:
        db.hset(item_id, mapping={"stock": new_value, "price": item_entry["price"]})
    except redis.exceptions.RedisError:
        return abort(400, DB_ERROR_STR)
    return Response(
        f"Item: {item_id} stock updated to: {item_entry['stock']}", status=200
    )


atexit.register(close_db_connection)
# atexit.register(rabbitmq_handler.close_connection)


if __name__ == "__main__":
    app.run(host="0.0.0.0", port=8000, debug=True)
else:
    import logging

    gunicorn_logger = logging.getLogger("gunicorn.error")
    if gunicorn_logger.handlers:
        # Copy Gunicorn's handlers to Flask's app.logger
        for handler in gunicorn_logger.handlers:
            app.logger.addHandler(handler)
    app.logger.setLevel(logging.DEBUG)  # or gunicorn_logger.level<|MERGE_RESOLUTION|>--- conflicted
+++ resolved
@@ -145,7 +145,12 @@
     return {true, "success"}
 """
 
-<<<<<<< HEAD
+batch_update_stock_script = """
+    for i=1, #KEYS do
+        redis.pcall('HSET', tostring(i-1), 'stock', ARGV[0], 'price', ARGV[1])
+    end
+"""
+
 
 find_log_ids_script = """
     local log_id_1 = ARGV[1]
@@ -189,18 +194,9 @@
 """
 
 check_and_update_stock = db.register_script(check_and_update_stock_script)
+batch_update_stock = db.register_script(batch_update_stock_script)
 revert_stock_update_script = db.register_script(revert_stock_update_script)
 find_log_ids_script = db.register_script(find_log_ids_script)
-=======
-batch_update_stock_script = """
-    for i=1, #KEYS do
-        redis.pcall('HSET', tostring(i-1), 'stock', ARGV[0], 'price', ARGV[1])
-    end
-"""
-
-check_and_update_stock = db.register_script(check_and_update_stock_script)
-batch_update_stock = db.register_script(batch_update_stock_script)
->>>>>>> 5fb7f9a6
 
 
 class RabbitMQHandler:
